# Exclude node modules (will be installed in container)
node_modules/

# Exclude build artifacts
build/

# Exclude git files
.git/
.gitignore

# Exclude documentation
docs/

# Exclude debug logs
debug-output.log
*.log

# Exclude temporary files
*.tmp
*.temp

# Exclude cache directories (will be created at runtime)
data/cache/

# Exclude runtime data directories (will be created at runtime)
data/logs/
<<<<<<< HEAD
data/operations/
=======
data/operations/ 
>>>>>>> 51641cc6
<|MERGE_RESOLUTION|>--- conflicted
+++ resolved
@@ -24,8 +24,4 @@
 
 # Exclude runtime data directories (will be created at runtime)
 data/logs/
-<<<<<<< HEAD
-data/operations/
-=======
-data/operations/ 
->>>>>>> 51641cc6
+data/operations/